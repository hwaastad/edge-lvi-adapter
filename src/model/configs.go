package model

import (
	"encoding/json"
	"fmt"
	"io/ioutil"
	"os"
	"path/filepath"
	"time"

	log "github.com/sirupsen/logrus"
	"github.com/thingsplex/mill/utils"
)

const ServiceName = "mill"

type Configs struct {
	path               string
	InstanceAddress    string `json:"instance_address"`
	MqttServerURI      string `json:"mqtt_server_uri"`
	MqttUsername       string `json:"mqtt_server_username"`
	MqttPassword       string `json:"mqtt_server_password"`
	MqttClientIdPrefix string `json:"mqtt_client_id_prefix"`
	LogFile            string `json:"log_file"`
	LogLevel           string `json:"log_level"`
	LogFormat          string `json:"log_format"`
	WorkDir            string `json:"-"`
	ConfiguredAt       string `json:"configured_at"`
	ConfiguredBy       string `json:"configured_by"`
	Param1             bool   `json:"param_1"`
	Param2             string `json:"param_2"`

	Username    string `json:"username"`     // this should be moved
	Password    string `json:"password"`     // this should be moved
	AccessKey   string `json:"access_key"`   // this should be moved
	SecretToken string `json:"secret_token"` // this should be moved

	Auth struct {
		AuthorizationCode string `json:"authorization_code"` // this should be moved
		AccessToken       string `json:"access_token"`       // this should be moved
		RefreshToken      string `json:"refresh_token"`      // this should be moved
		ExpireTime        int64  `json:"expireTime"`         // this should be moved
		RefreshExpireTime int64  `json:"refresh_expireTime"` // this should be moved
	}
<<<<<<< HEAD

	ConnectionState string `json:"connection_state"`
	Errors          string `json:"errors"`
=======
>>>>>>> 5584e641
}

func NewConfigs(workDir string) *Configs {
	conf := &Configs{WorkDir: workDir}
	conf.path = filepath.Join(workDir, "data", "config.json")
	if !utils.FileExists(conf.path) {
		log.Info("Config file doesn't exist.Loading default config")
		defaultConfigFile := filepath.Join(workDir, "defaults", "config.json")
		err := utils.CopyFile(defaultConfigFile, conf.path)
		if err != nil {
			fmt.Print(err)
			panic("Can't copy config file.")
		}
	}
	return conf
}

func (cf *Configs) LoadFromFile() error {
	configFileBody, err := ioutil.ReadFile(cf.path)
	if err != nil {
		return err
	}
	err = json.Unmarshal(configFileBody, cf)
	if err != nil {
		return err
	}
	return nil
}

func (cf *Configs) SaveToFile() error {
	cf.ConfiguredBy = "auto"
	cf.ConfiguredAt = time.Now().Format(time.RFC3339)
	bpayload, err := json.Marshal(cf)
	err = ioutil.WriteFile(cf.path, bpayload, 0664)
	if err != nil {
		return err
	}
	return err
}

func (cf *Configs) GetDataDir() string {
	return filepath.Join(cf.WorkDir, "data")
}

func (cf *Configs) GetDefaultDir() string {
	return filepath.Join(cf.WorkDir, "defaults")
}

func (cf *Configs) LoadDefaults() error {
	configFile := filepath.Join(cf.WorkDir, "data", "config.json")
	os.Remove(configFile)
	log.Info("Config file doesn't exist.Loading default config")
	defaultConfigFile := filepath.Join(cf.WorkDir, "defaults", "config.json")
	return utils.CopyFile(defaultConfigFile, configFile)
}

func (cf *Configs) IsConfigured() bool {
	if cf.Auth.AccessToken != "" {
		return true
	} else {
		return false
	}
}

type ConfigReport struct {
	OpStatus string    `json:"op_status"`
	AppState AppStates `json:"app_state"`
}<|MERGE_RESOLUTION|>--- conflicted
+++ resolved
@@ -42,12 +42,6 @@
 		ExpireTime        int64  `json:"expireTime"`         // this should be moved
 		RefreshExpireTime int64  `json:"refresh_expireTime"` // this should be moved
 	}
-<<<<<<< HEAD
-
-	ConnectionState string `json:"connection_state"`
-	Errors          string `json:"errors"`
-=======
->>>>>>> 5584e641
 }
 
 func NewConfigs(workDir string) *Configs {
